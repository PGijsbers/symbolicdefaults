#!/usr/bin/env python

import os

def mkdir_p(dir):
    '''make a directory (dir) if it doesn't exist'''
    if not os.path.exists(dir):
        os.mkdir(dir)


job_directory = f"{os.getcwd()}/.job"
mkdir_p(job_directory)

def mkoutstring(job, search_method, suffix, constants_only, moreargs):
 if constants_only:
     moreargs = moreargs+"_cst"
 return(f"{job}_{search_method}_{moreargs}_{suffix}")

def runjob(job, search_method, constants_only=False, suffix="lrz", moreargs=""):
    '''Define a slurm job for searching symbolic defaults'''

    # Cluster configs; hardcoded for now as this will most likely be constant across partitions
    cluster="serial"           # Submit to serial cluster
    partition="serial_std"     # Submit to standard partition
    mem = 11000                # 22 GB Memory limit
    hrs = 12                   # 12 hours walltime

<<<<<<< HEAD
    # xgboost needs more memory
    if job == "mlr_xgboost":
        mem=22000

=======
>>>>>>> 87ee5f5c
    outfile = mkoutstring(job, search_method, suffix, constants_only, moreargs)
    job_file = os.path.join(job_directory, f"{job}.job")
    logfile = f"runs/{outfile}.log"

    with open(job_file, 'w+') as fh:
        fh.writelines("#!/bin/bash\n")
        fh.writelines(f"#SBATCH --job-name={job}.job\n")
        fh.writelines(f"#SBATCH --output=.out/{outfile}.out\n")
        fh.writelines(f"#SBATCH --error=.out/{outfile}.err\n")
        fh.writelines(f"#SBATCH --time={hrs}:00:00\n")
        fh.writelines(f"#SBATCH --mem={mem}mb\n")
        fh.writelines(f"#SBATCH --clusters={cluster}\n")
        fh.writelines(f"#SBATCH --partition={partition}\n")
        fh.writelines("module load slurm_setup\n")
        fh.writelines("module load spack\n")
        fh.writelines("module load python/3.6_intel\n")
        fh.writelines(f"python3.6 src/main.py {job} -a={search_method} -cst={constants_only} {moreargs} -o={logfile} -emut gaussian -ephs one -cx d1\n")

    os.system("sbatch %s" %job_file)

# Sumit a job for all combinations of job/search_method/cst
jobs=            ["mlr_svm", "mlr_glmnet", "mlr_knn", "mlr_rf", "mlr_rpart", "mlr_xgboost"] #, "svc_rbf", "adaboost"]
search_methods=  ["mupluslambda"] #["random_search", "mupluslambda"]
csts=            [False] #[True, False]

<<<<<<< HEAD
for job in jobs:
    for sm in search_methods:
        for cst in csts:
            for rep in range(3):
                runjob(job, sm, constants_only=cst, suffix=f"lrz_{rep}")
=======
for job in jobs[1:2]:
    runjob(job, "mupluslambda", moreargs="-age=3")
>>>>>>> 87ee5f5c
<|MERGE_RESOLUTION|>--- conflicted
+++ resolved
@@ -25,13 +25,9 @@
     mem = 11000                # 22 GB Memory limit
     hrs = 12                   # 12 hours walltime
 
-<<<<<<< HEAD
     # xgboost needs more memory
     if job == "mlr_xgboost":
-        mem=22000
 
-=======
->>>>>>> 87ee5f5c
     outfile = mkoutstring(job, search_method, suffix, constants_only, moreargs)
     job_file = os.path.join(job_directory, f"{job}.job")
     logfile = f"runs/{outfile}.log"
@@ -57,13 +53,8 @@
 search_methods=  ["mupluslambda"] #["random_search", "mupluslambda"]
 csts=            [False] #[True, False]
 
-<<<<<<< HEAD
 for job in jobs:
     for sm in search_methods:
         for cst in csts:
             for rep in range(3):
                 runjob(job, sm, constants_only=cst, suffix=f"lrz_{rep}")
-=======
-for job in jobs[1:2]:
-    runjob(job, "mupluslambda", moreargs="-age=3")
->>>>>>> 87ee5f5c
