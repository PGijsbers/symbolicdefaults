--- conflicted
+++ resolved
@@ -123,17 +123,12 @@
             )
         )
 
-<<<<<<< HEAD
-        # Seed population with configurations from problem.benchmarks 
-        pop = [*toolbox.population(n=args.lambda_ - len(problem.benchmarks)), *toolbox.population_benchmark(problem)]
-=======
         # Seed population with configurations from problem.benchmarks
         if args.warm_start:
             pop = [*toolbox.population(n=args.lambda_ - len(problem.benchmarks)), *toolbox.population_benchmark(problem)]
         else:
             pop = toolbox.population(n=args.lambda_)
 
->>>>>>> c6f06af9
         P = pop[0]
 
         # Set up things to track on the optimization process
